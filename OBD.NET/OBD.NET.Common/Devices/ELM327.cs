﻿using System;
using System.Collections.Generic;
using System.Linq;
using System.Reflection;
using System.Threading.Tasks;
using OBD.NET.Common.Attributes;
using OBD.NET.Common.Commands;
using OBD.NET.Common.Communication;
using OBD.NET.Common.Enums;
using OBD.NET.Common.Events;
using OBD.NET.Common.Events.EventArgs;
using OBD.NET.Common.Extensions;
using OBD.NET.Common.Logging;
using OBD.NET.Common.OBDData;

namespace OBD.NET.Common.Devices
{
	public class ELM327 : SerialDevice
	{
		#region Properties & Fields

		protected readonly Dictionary<Type, IDataEventManager> DataReceivedEventHandlers = new Dictionary<Type, IDataEventManager>();

<<<<<<< HEAD
		protected static Dictionary<Type, int> PidCache { get; } = new Dictionary<Type, int>();
		protected static Dictionary<int, Type> DataTypeCache { get; } = new Dictionary<int, Type>();

		protected Mode Mode { get; set; } = Mode.ShowCurrentData; //TODO DarthAffe 26.06.2016: Implement different modes
		public byte? ModeOverride { get; set; }
=======
		protected static Dictionary<Type, int>   PidCache      { get; } = new Dictionary<Type, int>();
		protected static Dictionary<Type, byte?> ModeCache     { get; } = new Dictionary<Type, byte?>();
		protected static Dictionary<int, Type>   DataTypeCache { get; } = new Dictionary<int, Type>();

		protected Mode Mode { get; set; } = Mode.ShowCurrentData; //TODO DarthAffe 26.06.2016: Implement different modes
>>>>>>> 1eba9213

		#endregion

		#region Events 

		public delegate void DataReceivedEventHandler<T>( object sender, DataReceivedEventArgs<T> args ) where T : IOBDData;

		public delegate void RawDataReceivedEventHandler( object sender, RawDataReceivedEventArgs args );

		public event RawDataReceivedEventHandler RawDataReceived;
<<<<<<< HEAD
=======
		public event EventHandler                CanError;
>>>>>>> 1eba9213

		#endregion

		#region Constructors

		public ELM327( ISerialConnection connection, IOBDLogger logger = null )
			: base( connection, logger: logger ) { }

		#endregion

		#region Methods

		public override async Task InitializeAsync()
		{
			await base.InitializeAsync();
			InternalInitialize();
		}

		public override void Initialize()
		{
			base.Initialize();
			InternalInitialize();
		}

		private void InternalInitialize()
		{
			Logger?.WriteLine( "Initializing ...", OBDLogLevel.Debug );

			try
			{
				Logger?.WriteLine( "Resetting Device ...", OBDLogLevel.Debug );
				SendCommand( ATCommand.ResetDevice );

				Logger?.WriteLine( "Turning Echo Off ...", OBDLogLevel.Debug );
				SendCommand( ATCommand.EchoOff );

				Logger?.WriteLine( "Turning Linefeeds Off ...", OBDLogLevel.Debug );
				SendCommand( ATCommand.LinefeedsOff );

				Logger?.WriteLine( "Turning Headers Off ...", OBDLogLevel.Debug );
				SendCommand( ATCommand.HeadersOff );

				Logger?.WriteLine( "Turning Spaced Off ...", OBDLogLevel.Debug );
				SendCommand( ATCommand.PrintSpacesOff );

				Logger?.WriteLine( "Setting the Protocol to 'Auto' ...", OBDLogLevel.Debug );
				SendCommand( ATCommand.SetProtocolAuto );

				WaitQueue();
			}
			// DarthAffe 21.02.2017: This seems to happen sometimes, i don't know why - just retry.
			catch
			{
				Logger?.WriteLine( "Failed to initialize the device!", OBDLogLevel.Error );
				throw;
			}
		}

<<<<<<< HEAD
		protected byte GetModeByte() => this.ModeOverride ?? (byte) this.Mode;
=======
		protected byte GetModeByte() => (byte) this.Mode;
>>>>>>> 1eba9213

		/// <summary>
		/// Sends the AT command.
		/// </summary>
		/// <param name="command">The command.</param>
		public virtual void SendCommand( ATCommand command ) => SendCommand( command.Command );

		/// <summary>
		/// Requests the data and calls the handler
		/// </summary>
		/// <typeparam name="T"></typeparam>
		public virtual void RequestData<T>()
			where T : class, IOBDData, new()
		{
			Logger?.WriteLine( "Requesting Type " + typeof( T ).Name + " ...", OBDLogLevel.Debug );

			int pid = ResolvePid<T>();
<<<<<<< HEAD
			RequestData( pid );
=======
			byte? mode = ResolveMode<T>();

			RequestData( pid, mode );
>>>>>>> 1eba9213
		}

		/// <summary>
		/// Request data based on a pid
		/// </summary>
		/// <param name="pid">The pid of the requested data</param>
<<<<<<< HEAD
		public virtual void RequestData( int pid )
		{
			Logger?.WriteLine( "Requesting PID " + pid.ToString( "X2" ) + " ...", OBDLogLevel.Debug );
			SendCommand( this.GetModeByte().ToString( "X2" ) + pid.ToString( "X2" ) );
=======
		/// <param name="modeOverride">Optional mode override when sending the command</param>
		public virtual void RequestData( int pid, byte? modeOverride = null )
		{
			Logger?.WriteLine( "Requesting PID " + pid.ToString( "X2" ) + " ...", OBDLogLevel.Debug );
			SendCommand( ( modeOverride ?? this.GetModeByte() ).ToString( "X2" ) + pid.ToString( "X2" ) );
>>>>>>> 1eba9213
		}

		/// <summary>
		/// Requests the data asynchronous and return the data when available
		/// </summary>
		/// <typeparam name="T"></typeparam>
		/// <returns></returns>
		public virtual async Task<T> RequestDataAsync<T>()
			where T : class, IOBDData, new()
		{
			Logger?.WriteLine( "Requesting Type " + typeof( T ).Name + " ...", OBDLogLevel.Debug );
			int pid = ResolvePid<T>();
<<<<<<< HEAD
			return await RequestDataAsync( pid ) as T;
=======
			byte? mode = ResolveMode<T>();
			return await RequestDataAsync( pid, mode ) as T;
>>>>>>> 1eba9213
		}

		/// <summary>
		/// Request data based on a pid
		/// </summary>
		/// <param name="pid">The pid of the requested data</param>
<<<<<<< HEAD
		public virtual async Task<object> RequestDataAsync( int pid )
		{
			Logger?.WriteLine( "Requesting PID " + pid.ToString( "X2" ) + " ...", OBDLogLevel.Debug );
			CommandResult result = SendCommand( this.GetModeByte().ToString( "X2" ) + pid.ToString( "X2" ) );
=======
		/// <param name="modeOverride">Optional mode override when sending the command</param>
		public virtual async Task<object> RequestDataAsync( int pid, byte? modeOverride = null )
		{
			Logger?.WriteLine( "Requesting PID " + pid.ToString( "X2" ) + " ...", OBDLogLevel.Debug );
			CommandResult result = SendCommand( ( modeOverride ?? this.GetModeByte() ).ToString( "X2" ) + pid.ToString( "X2" ) );
>>>>>>> 1eba9213

			await result.WaitHandle.WaitAsync();
			return result.Result;
		}

		protected override object ProcessMessage( string message )
		{
			DateTime timestamp = DateTime.Now;

			RawDataReceived?.Invoke( this, new RawDataReceivedEventArgs( message, timestamp ) );

<<<<<<< HEAD
			if ( message.Length > 4 )
			{
				if ( message[ 0 ] == '4' )
				{
					byte mode = (byte) message[ 1 ].GetHexVal();
					if ( mode == this.GetModeByte() )
					{
						byte pid = (byte) message.Substring( 2, 2 ).GetHexVal();
						if ( DataTypeCache.TryGetValue( pid, out Type dataType ) )
						{
							IOBDData obdData = (IOBDData) Activator.CreateInstance( dataType );
							obdData.Load( message.Substring( 4, message.Length - 4 ) );
=======
			if ( message.ToUpper() == "CAN ERROR" )
			{
				this.CanError?.Invoke( this, new EventArgs() );
			}
			else if ( message.Length > 4 )
			{
				string resModeStr = message.Substring( 0, 2 );
				try
				{
					byte resMode = Convert.ToByte( resModeStr, 16 );

					if ( resMode == this.GetModeByte() + 0x40 )
					{
						byte pid     = (byte) message.Substring( 2, 2 ).GetHexVal();
						int  longPid = message.Substring( 2, 4 ).GetHexVal();
						if ( DataTypeCache.TryGetValue( longPid, out Type dataType ) || DataTypeCache.TryGetValue( pid, out dataType ) )
						{
							IOBDData obdData = (IOBDData) Activator.CreateInstance( dataType );
							bool     isLong  = obdData.PID == longPid;
							int      start   = isLong ? 6 : 4;
							obdData.Load( message.Substring( start, message.Length - start ) );
>>>>>>> 1eba9213

							if ( DataReceivedEventHandlers.TryGetValue( dataType, out IDataEventManager dataEventManager ) )
								dataEventManager.RaiseEvent( this, obdData, timestamp );

							if ( DataReceivedEventHandlers.TryGetValue( typeof( IOBDData ), out IDataEventManager genericDataEventManager ) )
								genericDataEventManager.RaiseEvent( this, obdData, timestamp );

							return obdData;
						}
					}
				}
<<<<<<< HEAD
			}
=======
				catch ( FormatException )
				{
					// Ignore format exceptions from convert
				}
			}

>>>>>>> 1eba9213
			return null;
		}

		protected virtual int ResolvePid<T>()
			where T : class, IOBDData, new()
		{
			if ( !PidCache.TryGetValue( typeof( T ), out int pid ) )
				pid = AddToPidCache<T>();

			return pid;
		}

		public virtual int AddToPidCache<T>()
			where T : class, IOBDData, new() => AddToPidCache( typeof( T ) );

		protected virtual int AddToPidCache( Type obdDataType )
		{
			IOBDData data = (IOBDData) Activator.CreateInstance( obdDataType );
			if ( data == null )
				throw new ArgumentException( "Has to implement IOBDData", nameof(obdDataType) );

			int pid = data.PID;

			PidCache.Add( obdDataType, pid );
			DataTypeCache.Add( pid, obdDataType );

			return pid;
		}

<<<<<<< HEAD
=======
		protected virtual byte? ResolveMode<T>()
			where T : class, IOBDData
		{
			if ( !ModeCache.TryGetValue( typeof( T ), out byte? mode ) )
				mode = AddToModeCache<T>();

			return mode;
		}

		public virtual byte? AddToModeCache<T>()
			where T : class, IOBDData => AddToModeCache( typeof( T ) );

		protected virtual byte? AddToModeCache( Type obdDataType )
		{
			var modeAttribute = obdDataType.GetTypeInfo().GetCustomAttribute<ObdModeAttribute>();
			var modeOverride = modeAttribute?.Mode;

			ModeCache.Add( obdDataType, modeOverride );

			return modeOverride;
		}

>>>>>>> 1eba9213
		/// <summary>
		/// YOU SHOULDN'T NEED THIS METHOD!
		/// 
		/// You should only use this method if you're requesting data by pid instead of the <see cref="RequestData{T}"/>-method.
		/// 
		/// Initializes the PID-Cache with all IOBDData-Types contained in OBD.NET.
		/// You can add additional ones with <see cref="AddToPidCache{T}"/>.
		/// </summary>
		public virtual void InitializePidCache()
		{
			TypeInfo iobdDataInfo = typeof( IOBDData ).GetTypeInfo();
			foreach ( TypeInfo obdDataType in iobdDataInfo.Assembly.DefinedTypes.Where( t => t.IsClass && !t.IsAbstract && iobdDataInfo.IsAssignableFrom( t ) ) )
				AddToPidCache( obdDataType.AsType() );
		}

		public override void Dispose() => Dispose( true );

		public void Dispose( bool sendCloseProtocol )
		{
			try
			{
				if ( sendCloseProtocol )
					SendCommand( ATCommand.CloseProtocol );
			}
			catch
			{
				/* Well at least we tried ... */
			}

			DataReceivedEventHandlers.Clear();

			base.Dispose();
		}

		public void SubscribeDataReceived<T>( DataReceivedEventHandler<T> eventHandler ) where T : IOBDData
		{
			if ( !DataReceivedEventHandlers.TryGetValue( typeof( T ), out IDataEventManager eventManager ) )
				DataReceivedEventHandlers.Add( typeof( T ), ( eventManager = new GenericDataEventManager<T>() ) );

			( (GenericDataEventManager<T>) eventManager ).DataReceived += eventHandler;
		}

		public void UnsubscribeDataReceived<T>( DataReceivedEventHandler<T> eventHandler ) where T : IOBDData
		{
			if ( DataReceivedEventHandlers.TryGetValue( typeof( T ), out IDataEventManager eventManager ) )
				( (GenericDataEventManager<T>) eventManager ).DataReceived -= eventHandler;
		}

		#endregion
	}
}<|MERGE_RESOLUTION|>--- conflicted
+++ resolved
@@ -21,19 +21,11 @@
 
 		protected readonly Dictionary<Type, IDataEventManager> DataReceivedEventHandlers = new Dictionary<Type, IDataEventManager>();
 
-<<<<<<< HEAD
-		protected static Dictionary<Type, int> PidCache { get; } = new Dictionary<Type, int>();
-		protected static Dictionary<int, Type> DataTypeCache { get; } = new Dictionary<int, Type>();
-
-		protected Mode Mode { get; set; } = Mode.ShowCurrentData; //TODO DarthAffe 26.06.2016: Implement different modes
-		public byte? ModeOverride { get; set; }
-=======
 		protected static Dictionary<Type, int>   PidCache      { get; } = new Dictionary<Type, int>();
 		protected static Dictionary<Type, byte?> ModeCache     { get; } = new Dictionary<Type, byte?>();
 		protected static Dictionary<int, Type>   DataTypeCache { get; } = new Dictionary<int, Type>();
 
 		protected Mode Mode { get; set; } = Mode.ShowCurrentData; //TODO DarthAffe 26.06.2016: Implement different modes
->>>>>>> 1eba9213
 
 		#endregion
 
@@ -44,10 +36,7 @@
 		public delegate void RawDataReceivedEventHandler( object sender, RawDataReceivedEventArgs args );
 
 		public event RawDataReceivedEventHandler RawDataReceived;
-<<<<<<< HEAD
-=======
 		public event EventHandler                CanError;
->>>>>>> 1eba9213
 
 		#endregion
 
@@ -106,11 +95,7 @@
 			}
 		}
 
-<<<<<<< HEAD
-		protected byte GetModeByte() => this.ModeOverride ?? (byte) this.Mode;
-=======
 		protected byte GetModeByte() => (byte) this.Mode;
->>>>>>> 1eba9213
 
 		/// <summary>
 		/// Sends the AT command.
@@ -128,31 +113,20 @@
 			Logger?.WriteLine( "Requesting Type " + typeof( T ).Name + " ...", OBDLogLevel.Debug );
 
 			int pid = ResolvePid<T>();
-<<<<<<< HEAD
-			RequestData( pid );
-=======
 			byte? mode = ResolveMode<T>();
 
 			RequestData( pid, mode );
->>>>>>> 1eba9213
 		}
 
 		/// <summary>
 		/// Request data based on a pid
 		/// </summary>
 		/// <param name="pid">The pid of the requested data</param>
-<<<<<<< HEAD
-		public virtual void RequestData( int pid )
-		{
-			Logger?.WriteLine( "Requesting PID " + pid.ToString( "X2" ) + " ...", OBDLogLevel.Debug );
-			SendCommand( this.GetModeByte().ToString( "X2" ) + pid.ToString( "X2" ) );
-=======
 		/// <param name="modeOverride">Optional mode override when sending the command</param>
 		public virtual void RequestData( int pid, byte? modeOverride = null )
 		{
 			Logger?.WriteLine( "Requesting PID " + pid.ToString( "X2" ) + " ...", OBDLogLevel.Debug );
 			SendCommand( ( modeOverride ?? this.GetModeByte() ).ToString( "X2" ) + pid.ToString( "X2" ) );
->>>>>>> 1eba9213
 		}
 
 		/// <summary>
@@ -165,30 +139,19 @@
 		{
 			Logger?.WriteLine( "Requesting Type " + typeof( T ).Name + " ...", OBDLogLevel.Debug );
 			int pid = ResolvePid<T>();
-<<<<<<< HEAD
-			return await RequestDataAsync( pid ) as T;
-=======
 			byte? mode = ResolveMode<T>();
 			return await RequestDataAsync( pid, mode ) as T;
->>>>>>> 1eba9213
 		}
 
 		/// <summary>
 		/// Request data based on a pid
 		/// </summary>
 		/// <param name="pid">The pid of the requested data</param>
-<<<<<<< HEAD
-		public virtual async Task<object> RequestDataAsync( int pid )
-		{
-			Logger?.WriteLine( "Requesting PID " + pid.ToString( "X2" ) + " ...", OBDLogLevel.Debug );
-			CommandResult result = SendCommand( this.GetModeByte().ToString( "X2" ) + pid.ToString( "X2" ) );
-=======
 		/// <param name="modeOverride">Optional mode override when sending the command</param>
 		public virtual async Task<object> RequestDataAsync( int pid, byte? modeOverride = null )
 		{
 			Logger?.WriteLine( "Requesting PID " + pid.ToString( "X2" ) + " ...", OBDLogLevel.Debug );
 			CommandResult result = SendCommand( ( modeOverride ?? this.GetModeByte() ).ToString( "X2" ) + pid.ToString( "X2" ) );
->>>>>>> 1eba9213
 
 			await result.WaitHandle.WaitAsync();
 			return result.Result;
@@ -200,20 +163,6 @@
 
 			RawDataReceived?.Invoke( this, new RawDataReceivedEventArgs( message, timestamp ) );
 
-<<<<<<< HEAD
-			if ( message.Length > 4 )
-			{
-				if ( message[ 0 ] == '4' )
-				{
-					byte mode = (byte) message[ 1 ].GetHexVal();
-					if ( mode == this.GetModeByte() )
-					{
-						byte pid = (byte) message.Substring( 2, 2 ).GetHexVal();
-						if ( DataTypeCache.TryGetValue( pid, out Type dataType ) )
-						{
-							IOBDData obdData = (IOBDData) Activator.CreateInstance( dataType );
-							obdData.Load( message.Substring( 4, message.Length - 4 ) );
-=======
 			if ( message.ToUpper() == "CAN ERROR" )
 			{
 				this.CanError?.Invoke( this, new EventArgs() );
@@ -235,7 +184,6 @@
 							bool     isLong  = obdData.PID == longPid;
 							int      start   = isLong ? 6 : 4;
 							obdData.Load( message.Substring( start, message.Length - start ) );
->>>>>>> 1eba9213
 
 							if ( DataReceivedEventHandlers.TryGetValue( dataType, out IDataEventManager dataEventManager ) )
 								dataEventManager.RaiseEvent( this, obdData, timestamp );
@@ -247,16 +195,12 @@
 						}
 					}
 				}
-<<<<<<< HEAD
-			}
-=======
 				catch ( FormatException )
 				{
 					// Ignore format exceptions from convert
 				}
 			}
 
->>>>>>> 1eba9213
 			return null;
 		}
 
@@ -286,8 +230,6 @@
 			return pid;
 		}
 
-<<<<<<< HEAD
-=======
 		protected virtual byte? ResolveMode<T>()
 			where T : class, IOBDData
 		{
@@ -310,7 +252,6 @@
 			return modeOverride;
 		}
 
->>>>>>> 1eba9213
 		/// <summary>
 		/// YOU SHOULDN'T NEED THIS METHOD!
 		/// 
