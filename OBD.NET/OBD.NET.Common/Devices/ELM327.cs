﻿using System;
using System.Collections.Generic;
using System.Linq;
using System.Reflection;
using System.Threading.Tasks;
using OBD.NET.Common.Attributes;
using OBD.NET.Common.Commands;
using OBD.NET.Common.Communication;
using OBD.NET.Common.Enums;
using OBD.NET.Common.Events;
using OBD.NET.Common.Events.EventArgs;
using OBD.NET.Common.Extensions;
using OBD.NET.Common.Logging;
using OBD.NET.Common.OBDData;

namespace OBD.NET.Common.Devices
{
	public class ELM327 : SerialDevice
	{
		#region Properties & Fields

		protected readonly Dictionary<Type, IDataEventManager> DataReceivedEventHandlers = new Dictionary<Type, IDataEventManager>();

		protected static Dictionary<Type, int>   PidCache      { get; } = new Dictionary<Type, int>();
		protected static Dictionary<Type, byte?> ModeCache     { get; } = new Dictionary<Type, byte?>();
		protected static Dictionary<int, Type>   DataTypeCache { get; } = new Dictionary<int, Type>();

		protected Mode Mode { get; set; } = Mode.ShowCurrentData; //TODO DarthAffe 26.06.2016: Implement different modes

<<<<<<< HEAD
		#endregion

		#region Events

		public delegate void DataReceivedEventHandler<T>( object sender, DataReceivedEventArgs<T> args ) where T : IOBDData;

		public delegate void RawDataReceivedEventHandler( object sender, RawDataReceivedEventArgs args );

		public event RawDataReceivedEventHandler     RawDataReceived;
		public event EventHandler<CanErrorEventArgs> CanError;

		#endregion

		#region Constructors

		public ELM327( ISerialConnection connection, IOBDLogger logger = null )
			: base( connection, logger: logger ) { }

		#endregion

		#region Methods

		public override async Task InitializeAsync()
		{
			await base.InitializeAsync();
			InternalInitialize();
		}

		public override void Initialize()
		{
			base.Initialize();
			InternalInitialize();
		}

		private void InternalInitialize()
		{
			Logger?.WriteLine( "Initializing ...", OBDLogLevel.Debug );

			try
			{
				Logger?.WriteLine( "Resetting Device ...", OBDLogLevel.Debug );
				SendCommand( ATCommand.ResetDevice );

				Logger?.WriteLine( "Turning Echo Off ...", OBDLogLevel.Debug );
				SendCommand( ATCommand.EchoOff );

				Logger?.WriteLine( "Turning Linefeeds Off ...", OBDLogLevel.Debug );
				SendCommand( ATCommand.LinefeedsOff );

				Logger?.WriteLine( "Turning Headers Off ...", OBDLogLevel.Debug );
				SendCommand( ATCommand.HeadersOff );

				Logger?.WriteLine( "Turning Spaced Off ...", OBDLogLevel.Debug );
				SendCommand( ATCommand.PrintSpacesOff );

				Logger?.WriteLine( "Setting the Protocol to 'Auto' ...", OBDLogLevel.Debug );
				SendCommand( ATCommand.SetProtocolAuto );

				WaitQueue();
			}
			// DarthAffe 21.02.2017: This seems to happen sometimes, i don't know why - just retry.
			catch
			{
				Logger?.WriteLine( "Failed to initialize the device!", OBDLogLevel.Error );
				throw;
			}
		}

		protected byte GetModeByte() => (byte) this.Mode;

		/// <summary>
		/// Sends the AT command.
		/// </summary>
		/// <param name="command">The command.</param>
		public virtual void SendCommand( ATCommand command ) => SendCommand( command.Command );

		public virtual async Task<object> SendCommandAsync( string command )
		{
			var commandResult = this.SendCommand( command );

			await commandResult.WaitHandle.WaitAsync();
			return commandResult.Result;
		}

		public virtual async Task<object> SendCommandAsync( string header, string command, bool waitForResponse = false )
		{
			// First set the header
			await this.SendCommandAsync( ATCommand.SetHeader.Command + " " + header );

			object result;

			// Now send the command
			if ( waitForResponse )
				result = await this.SendCommandAsync( command );
			else
				result = this.SendCommand( command );

			// Reset the header
			this.SendCommand( ATCommand.ResetHeader );

			return result;
		}

		/// <summary>
		/// Requests the data and calls the handler
		/// </summary>
		/// <typeparam name="T"></typeparam>
		public virtual void RequestData<T>()
			where T : class, IOBDData, new()
		{
			Logger?.WriteLine( "Requesting Type " + typeof(T).Name + " ...", OBDLogLevel.Debug );

			int   pid  = ResolvePid<T>();
			byte? mode = ResolveMode<T>();

			RequestData( pid, mode );
		}

		/// <summary>
		/// Request data based on a pid
		/// </summary>
		/// <param name="pid">The pid of the requested data</param>
		/// <param name="modeOverride">Optional mode override when sending the command</param>
		public virtual void RequestData( int pid, byte? modeOverride = null )
		{
			Logger?.WriteLine( "Requesting PID " + pid.ToString( "X2" ) + " ...", OBDLogLevel.Debug );
			SendCommand( ( modeOverride ?? this.GetModeByte() ).ToString( "X2" ) + pid.ToString( "X2" ) );
		}

		/// <summary>
		/// Requests the data asynchronous and return the data when available
		/// </summary>
		/// <typeparam name="T"></typeparam>
		/// <returns></returns>
		public virtual async Task<T> RequestDataAsync<T>()
			where T : class, IOBDData, new()
		{
			Logger?.WriteLine( "Requesting Type " + typeof(T).Name + " ...", OBDLogLevel.Debug );
			int   pid  = ResolvePid<T>();
			byte? mode = ResolveMode<T>();
			return await RequestDataAsync( pid, mode ) as T;
		}

		/// <summary>
		/// Request data based on a pid
		/// </summary>
		/// <param name="pid">The pid of the requested data</param>
		/// <param name="modeOverride">Optional mode override when sending the command</param>
		public virtual async Task<object> RequestDataAsync( int pid, byte? modeOverride = null )
		{
			Logger?.WriteLine( "Requesting PID " + pid.ToString( "X2" ) + " ...", OBDLogLevel.Debug );
			CommandResult result = SendCommand( ( modeOverride ?? this.GetModeByte() ).ToString( "X2" ) + pid.ToString( "X2" ) );

			await result.WaitHandle.WaitAsync();
			return result.Result;
		}

		protected override object ProcessMessage( string message )
		{
			DateTime timestamp = DateTime.Now;

			RawDataReceived?.Invoke( this, new RawDataReceivedEventArgs( message, timestamp ) );

			if ( message.ToUpper() == "CAN ERROR" )
			{
				this.CanError?.Invoke( this, new CanErrorEventArgs { Message = message } );
			}
			else if ( message.Length > 4 )
			{
				string resModeStr = message.Substring( 0, 2 );
				try
				{
					byte resMode = Convert.ToByte( resModeStr, 16 );

					if ( resMode == this.GetModeByte() + 0x40 || ModeCache.ContainsValue( (byte) ( resMode - 0x40 ) ) )
					{
						byte pid     = (byte) message.Substring( 2, 2 ).GetHexVal();
						int  longPid = message.Substring( 2, 4 ).GetHexVal();
						if ( DataTypeCache.TryGetValue( longPid, out Type dataType ) || DataTypeCache.TryGetValue( pid, out dataType ) )
						{
							if ( ModeCache.TryGetValue( dataType, out var modeByte ) && ( modeByte ?? this.GetModeByte() ) != resMode - 0x40 )
							{
								// Mode didn't match PID
								return null;
							}

							IOBDData obdData = (IOBDData) Activator.CreateInstance( dataType );
							bool     isLong  = obdData.PID == longPid;
							int      start   = isLong ? 6 : 4;
							obdData.Load( message.Substring( start, message.Length - start ) );

							if ( DataReceivedEventHandlers.TryGetValue( dataType, out IDataEventManager dataEventManager ) )
								dataEventManager.RaiseEvent( this, obdData, timestamp );

							if ( DataReceivedEventHandlers.TryGetValue( typeof(IOBDData), out IDataEventManager genericDataEventManager ) )
								genericDataEventManager.RaiseEvent( this, obdData, timestamp );

							return obdData;
						}
					}
				}
				catch ( FormatException )
				{
					// Ignore format exceptions from convert
				}
			}

			return null;
		}

		protected virtual int ResolvePid<T>()
			where T : class, IOBDData, new()
		{
			if ( !PidCache.TryGetValue( typeof(T), out int pid ) )
				pid = AddToPidCache<T>();

			return pid;
		}

		public virtual int AddToPidCache<T>()
			where T : class, IOBDData, new() => AddToPidCache( typeof(T) );

		protected virtual int AddToPidCache( Type obdDataType )
		{
			IOBDData data = (IOBDData) Activator.CreateInstance( obdDataType );
			if ( data == null )
				throw new ArgumentException( "Has to implement IOBDData", nameof(obdDataType) );

			int pid = data.PID;

			PidCache.Add( obdDataType, pid );
			DataTypeCache.Add( pid, obdDataType );

			return pid;
		}

		protected virtual byte? ResolveMode<T>()
			where T : class, IOBDData
		{
			if ( !ModeCache.TryGetValue( typeof(T), out byte? mode ) )
				mode = AddToModeCache<T>();

			return mode;
		}

		public virtual byte? AddToModeCache<T>()
			where T : class, IOBDData => AddToModeCache( typeof(T) );

		protected virtual byte? AddToModeCache( Type obdDataType )
		{
			var modeAttribute = obdDataType.GetTypeInfo().GetCustomAttribute<ObdModeAttribute>();
			var modeOverride  = modeAttribute?.Mode;

			ModeCache.Add( obdDataType, modeOverride );

			return modeOverride;
		}

		/// <summary>
		/// YOU SHOULDN'T NEED THIS METHOD!
		/// 
		/// You should only use this method if you're requesting data by pid instead of the <see cref="RequestData{T}"/>-method.
		/// 
		/// Initializes the PID-Cache with all IOBDData-Types contained in OBD.NET.
		/// You can add additional ones with <see cref="AddToPidCache{T}"/>.
		/// </summary>
		public virtual void InitializePidCache()
		{
			TypeInfo iobdDataInfo = typeof(IOBDData).GetTypeInfo();
			foreach ( TypeInfo obdDataType in iobdDataInfo.Assembly.DefinedTypes.Where( t => t.IsClass && !t.IsAbstract && iobdDataInfo.IsAssignableFrom( t ) ) )
				AddToPidCache( obdDataType.AsType() );
		}

		public override void Dispose() => Dispose( true );

		public void Dispose( bool sendCloseProtocol )
		{
			try
			{
				if ( sendCloseProtocol )
					SendCommand( ATCommand.CloseProtocol );
			}
			catch
			{
				/* Well at least we tried ... */
			}

			DataReceivedEventHandlers.Clear();

			base.Dispose();
		}

		public void SubscribeDataReceived<T>( DataReceivedEventHandler<T> eventHandler ) where T : IOBDData
		{
			if ( !DataReceivedEventHandlers.TryGetValue( typeof(T), out IDataEventManager eventManager ) )
				DataReceivedEventHandlers.Add( typeof(T), ( eventManager = new GenericDataEventManager<T>() ) );

			( (GenericDataEventManager<T>) eventManager ).DataReceived += eventHandler;
		}

		public void UnsubscribeDataReceived<T>( DataReceivedEventHandler<T> eventHandler ) where T : IOBDData
		{
			if ( DataReceivedEventHandlers.TryGetValue( typeof(T), out IDataEventManager eventManager ) )
				( (GenericDataEventManager<T>) eventManager ).DataReceived -= eventHandler;
		}

		#endregion
	}
=======
        protected string MessageChunk { get; set; }

        #endregion

        #region Events 

        public delegate void DataReceivedEventHandler<T>(object sender, DataReceivedEventArgs<T> args) where T : IOBDData;

        public delegate void RawDataReceivedEventHandler(object sender, RawDataReceivedEventArgs args);
        public event RawDataReceivedEventHandler RawDataReceived;

        #endregion

        #region Constructors

        public ELM327(ISerialConnection connection, IOBDLogger logger = null)
            : base(connection, logger: logger)
        { }

        #endregion

        #region Methods

        public override async Task InitializeAsync()
        {
            await base.InitializeAsync();
            InternalInitialize();
        }

        public override void Initialize()
        {
            base.Initialize();
            InternalInitialize();
        }

        private void InternalInitialize()
        {
            Logger?.WriteLine("Initializing ...", OBDLogLevel.Debug);

            try
            {
                Logger?.WriteLine("Resetting Device ...", OBDLogLevel.Debug);
                SendCommand(ATCommand.ResetDevice);

                Logger?.WriteLine("Turning Echo Off ...", OBDLogLevel.Debug);
                SendCommand(ATCommand.EchoOff);

                Logger?.WriteLine("Turning Linefeeds Off ...", OBDLogLevel.Debug);
                SendCommand(ATCommand.LinefeedsOff);

                Logger?.WriteLine("Turning Headers Off ...", OBDLogLevel.Debug);
                SendCommand(ATCommand.HeadersOff);

                Logger?.WriteLine("Turning Spaced Off ...", OBDLogLevel.Debug);
                SendCommand(ATCommand.PrintSpacesOff);

                Logger?.WriteLine("Setting the Protocol to 'Auto' ...", OBDLogLevel.Debug);
                SendCommand(ATCommand.SetProtocolAuto);

                WaitQueue();
            }
            // DarthAffe 21.02.2017: This seems to happen sometimes, i don't know why - just retry.
            catch
            {
                Logger?.WriteLine("Failed to initialize the device!", OBDLogLevel.Error);
                throw;
            }
        }

        /// <summary>
        /// Sends the AT command.
        /// </summary>
        /// <param name="command">The command.</param>
        public virtual void SendCommand(ATCommand command) => SendCommand(command.Command);

        /// <summary>
        /// Requests the data and calls the handler
        /// </summary>
        /// <typeparam name="T"></typeparam>
        public virtual void RequestData<T>()
            where T : class, IOBDData, new()
        {
            Logger?.WriteLine("Requesting Type " + typeof(T).Name + " ...", OBDLogLevel.Debug);

            byte pid = ResolvePid<T>();
            RequestData(pid);
        }

        /// <summary>
        /// Request data based on a pid
        /// </summary>
        /// <param name="pid">The pid of the requested data</param>
        public virtual void RequestData(byte pid)
        {
            Logger?.WriteLine("Requesting PID " + pid.ToString("X2") + " ...", OBDLogLevel.Debug);
            SendCommand(((byte)Mode).ToString("X2") + pid.ToString("X2"));
        }

        /// <summary>
        /// Requests the data asynchronous and return the data when available
        /// </summary>
        /// <typeparam name="T"></typeparam>
        /// <returns></returns>
        public virtual async Task<T> RequestDataAsync<T>()
            where T : class, IOBDData, new()
        {
            Logger?.WriteLine("Requesting Type " + typeof(T).Name + " ...", OBDLogLevel.Debug);
            byte pid = ResolvePid<T>();
            return await RequestDataAsync(pid) as T;
        }

        /// <summary>
        /// Requests the data asynchronous and return the data when available
        /// </summary>
        /// <typeparam name="T"></typeparam>
        /// <returns></returns>
        public virtual async Task<IOBDData> RequestDataAsync(Type type)
        {
            Logger?.WriteLine("Requesting Type " + type.Name + " ...", OBDLogLevel.Debug);
            byte pid = ResolvePid(type);
            return await RequestDataAsync(pid) as IOBDData;
        }

        /// <summary>
        /// Request data based on a pid
        /// </summary>
        /// <param name="pid">The pid of the requested data</param>
        public virtual async Task<object> RequestDataAsync(byte pid)
        {
            Logger?.WriteLine("Requesting PID " + pid.ToString("X2") + " ...", OBDLogLevel.Debug);
            CommandResult result = SendCommand(((byte)Mode).ToString("X2") + pid.ToString("X2"));

            await result.WaitHandle.WaitAsync();
            return result.Result;
        }

        protected override object ProcessMessage(string message)
        {
            if (message == null) return null;

            DateTime timestamp = DateTime.Now;

            RawDataReceived?.Invoke(this, new RawDataReceivedEventArgs(message, timestamp));

            if (message.Length > 4)
            {
                // DarthAffe 15.08.2020: Splitted messages are prefixed with 0: (first chunk) and 1: (second chunk)
                // DarthAffe 15.08.2020: They also seem to be always preceded by a '009'-message, but since that's to short to be processed it should be safe to ignore.
                // DarthAffe 15.08.2020: Since that behavior isn't really documented (at least I wasn't able to find it) that's all trial and error and might not work for all pids with long results.
                if (message[1] == ':')
                {
                    if (message[0] == '0')
                        MessageChunk = message.Substring(2, message.Length - 2);
                    else if (message[0] == '1')
                    {
                        string fullMessage = MessageChunk + message.Substring(2, message.Length - 2);
                        MessageChunk = null;
                        return ProcessMessage(fullMessage);
                    }
                }
                else if (message[0] == '4')
                {
                    byte mode = (byte)message[1].GetHexVal();
                    if (mode == (byte)Mode)
                    {
                        byte pid = (byte)message.Substring(2, 2).GetHexVal();
                        if (DataTypeCache.TryGetValue(pid, out Type dataType))
                        {
                            IOBDData obdData = (IOBDData)Activator.CreateInstance(dataType);
                            obdData.Load(message.Substring(4, message.Length - 4));

                            if (DataReceivedEventHandlers.TryGetValue(dataType, out IDataEventManager dataEventManager))
                                dataEventManager.RaiseEvent(this, obdData, timestamp);

                            if (DataReceivedEventHandlers.TryGetValue(typeof(IOBDData), out IDataEventManager genericDataEventManager))
                                genericDataEventManager.RaiseEvent(this, obdData, timestamp);

                            return obdData;
                        }
                    }
                }
            }
            return null;
        }

        protected virtual byte ResolvePid<T>()
            where T : class, IOBDData, new()
            => ResolvePid(typeof(T));

        protected virtual byte ResolvePid(Type type)
        {
            if (!PidCache.TryGetValue(type, out byte pid))
                pid = AddToPidCache(type);

            return pid;
        }

        public virtual byte AddToPidCache<T>()
            where T : class, IOBDData, new() => AddToPidCache(typeof(T));

        protected virtual byte AddToPidCache(Type obdDataType)
        {
            IOBDData data = (IOBDData)Activator.CreateInstance(obdDataType);
            if (data == null) throw new ArgumentException("Has to implement IOBDData", nameof(obdDataType));

            byte pid = data.PID;

            PidCache.Add(obdDataType, pid);
            DataTypeCache.Add(pid, obdDataType);

            return pid;
        }

        /// <summary>
        /// YOU SHOULDN'T NEED THIS METHOD!
        /// 
        /// You should only use this method if you're requesting data by pid instead of the <see cref="RequestData{T}"/>-method.
        /// 
        /// Initializes the PID-Cache with all IOBDData-Types contained in OBD.NET.
        /// You can add additional ones with <see cref="AddToPidCache{T}"/>.
        /// </summary>
        public virtual void InitializePidCache()
        {
            TypeInfo iobdDataInfo = typeof(IOBDData).GetTypeInfo();
            foreach (TypeInfo obdDataType in iobdDataInfo.Assembly.DefinedTypes.Where(t => t.IsClass && !t.IsAbstract && iobdDataInfo.IsAssignableFrom(t)))
                AddToPidCache(obdDataType.AsType());
        }

        public override void Dispose() => Dispose(true);

        public void Dispose(bool sendCloseProtocol)
        {
            try
            {
                if (sendCloseProtocol)
                    SendCommand(ATCommand.CloseProtocol);
            }
            catch { /* Well at least we tried ... */ }

            DataReceivedEventHandlers.Clear();

            base.Dispose();
        }

        public void SubscribeDataReceived<T>(DataReceivedEventHandler<T> eventHandler) where T : IOBDData
        {
            if (!DataReceivedEventHandlers.TryGetValue(typeof(T), out IDataEventManager eventManager))
                DataReceivedEventHandlers.Add(typeof(T), (eventManager = new GenericDataEventManager<T>()));

            ((GenericDataEventManager<T>)eventManager).DataReceived += eventHandler;
        }

        public void UnsubscribeDataReceived<T>(DataReceivedEventHandler<T> eventHandler) where T : IOBDData
        {
            if (DataReceivedEventHandlers.TryGetValue(typeof(T), out IDataEventManager eventManager))
                ((GenericDataEventManager<T>)eventManager).DataReceived -= eventHandler;
        }

        #endregion
    }
>>>>>>> 2eabc695
}<|MERGE_RESOLUTION|>--- conflicted
+++ resolved
@@ -27,7 +27,8 @@
 
 		protected Mode Mode { get; set; } = Mode.ShowCurrentData; //TODO DarthAffe 26.06.2016: Implement different modes
 
-<<<<<<< HEAD
+		protected string MessageChunk { get; set; }
+
 		#endregion
 
 		#region Events
@@ -172,6 +173,18 @@
 		}
 
 		/// <summary>
+		/// Requests the data asynchronous and return the data when available
+		/// </summary>
+		/// <typeparam name="T"></typeparam>
+		/// <returns></returns>
+		public virtual async Task<IOBDData> RequestDataAsync(Type type)
+		{
+			Logger?.WriteLine("Requesting Type " + type.Name + " ...", OBDLogLevel.Debug);
+			byte pid = ResolvePid(type);
+			return await RequestDataAsync(pid) as IOBDData;
+		}
+
+		/// <summary>
 		/// Request data based on a pid
 		/// </summary>
 		/// <param name="pid">The pid of the requested data</param>
@@ -187,6 +200,8 @@
 
 		protected override object ProcessMessage( string message )
 		{
+			if (message == null) return null;
+
 			DateTime timestamp = DateTime.Now;
 
 			RawDataReceived?.Invoke( this, new RawDataReceivedEventArgs( message, timestamp ) );
@@ -197,41 +212,58 @@
 			}
 			else if ( message.Length > 4 )
 			{
-				string resModeStr = message.Substring( 0, 2 );
-				try
+				// DarthAffe 15.08.2020: Splitted messages are prefixed with 0: (first chunk) and 1: (second chunk)
+				// DarthAffe 15.08.2020: They also seem to be always preceded by a '009'-message, but since that's to short to be processed it should be safe to ignore.
+				// DarthAffe 15.08.2020: Since that behavior isn't really documented (at least I wasn't able to find it) that's all trial and error and might not work for all pids with long results.
+				if (message[1] == ':')
 				{
-					byte resMode = Convert.ToByte( resModeStr, 16 );
-
-					if ( resMode == this.GetModeByte() + 0x40 || ModeCache.ContainsValue( (byte) ( resMode - 0x40 ) ) )
+					if (message[0] == '0')
+						MessageChunk = message.Substring(2, message.Length - 2);
+					else if (message[0] == '1')
 					{
-						byte pid     = (byte) message.Substring( 2, 2 ).GetHexVal();
-						int  longPid = message.Substring( 2, 4 ).GetHexVal();
-						if ( DataTypeCache.TryGetValue( longPid, out Type dataType ) || DataTypeCache.TryGetValue( pid, out dataType ) )
+						string fullMessage = MessageChunk + message.Substring(2, message.Length - 2);
+						MessageChunk = null;
+						return ProcessMessage(fullMessage);
+					}
+				}
+				else
+				{
+					string resModeStr = message.Substring( 0, 2 );
+					try
+					{
+						byte resMode = Convert.ToByte( resModeStr, 16 );
+
+						if ( resMode == this.GetModeByte() + 0x40 || ModeCache.ContainsValue( (byte) ( resMode - 0x40 ) ) )
 						{
-							if ( ModeCache.TryGetValue( dataType, out var modeByte ) && ( modeByte ?? this.GetModeByte() ) != resMode - 0x40 )
+							byte pid     = (byte) message.Substring( 2, 2 ).GetHexVal();
+							int  longPid = message.Substring( 2, 4 ).GetHexVal();
+							if ( DataTypeCache.TryGetValue( longPid, out Type dataType ) || DataTypeCache.TryGetValue( pid, out dataType ) )
 							{
-								// Mode didn't match PID
-								return null;
+								if ( ModeCache.TryGetValue( dataType, out var modeByte ) && ( modeByte ?? this.GetModeByte() ) != resMode - 0x40 )
+								{
+									// Mode didn't match PID
+									return null;
+								}
+
+								IOBDData obdData = (IOBDData) Activator.CreateInstance( dataType );
+								bool     isLong  = obdData.PID == longPid;
+								int      start   = isLong ? 6 : 4;
+								obdData.Load( message.Substring( start, message.Length - start ) );
+
+								if ( DataReceivedEventHandlers.TryGetValue( dataType, out IDataEventManager dataEventManager ) )
+									dataEventManager.RaiseEvent( this, obdData, timestamp );
+
+								if ( DataReceivedEventHandlers.TryGetValue( typeof(IOBDData), out IDataEventManager genericDataEventManager ) )
+									genericDataEventManager.RaiseEvent( this, obdData, timestamp );
+
+								return obdData;
 							}
-
-							IOBDData obdData = (IOBDData) Activator.CreateInstance( dataType );
-							bool     isLong  = obdData.PID == longPid;
-							int      start   = isLong ? 6 : 4;
-							obdData.Load( message.Substring( start, message.Length - start ) );
-
-							if ( DataReceivedEventHandlers.TryGetValue( dataType, out IDataEventManager dataEventManager ) )
-								dataEventManager.RaiseEvent( this, obdData, timestamp );
-
-							if ( DataReceivedEventHandlers.TryGetValue( typeof(IOBDData), out IDataEventManager genericDataEventManager ) )
-								genericDataEventManager.RaiseEvent( this, obdData, timestamp );
-
-							return obdData;
 						}
 					}
-				}
-				catch ( FormatException )
-				{
-					// Ignore format exceptions from convert
+					catch ( FormatException )
+					{
+						// Ignore format exceptions from convert
+					}
 				}
 			}
 
@@ -240,9 +272,12 @@
 
 		protected virtual int ResolvePid<T>()
 			where T : class, IOBDData, new()
-		{
-			if ( !PidCache.TryGetValue( typeof(T), out int pid ) )
-				pid = AddToPidCache<T>();
+			=> ResolvePid(typeof(T));
+
+		protected virtual int ResolvePid(Type type)
+		{
+			if (!PidCache.TryGetValue(type, out int pid))
+				pid = AddToPidCache(type);
 
 			return pid;
 		}
@@ -336,266 +371,4 @@
 
 		#endregion
 	}
-=======
-        protected string MessageChunk { get; set; }
-
-        #endregion
-
-        #region Events 
-
-        public delegate void DataReceivedEventHandler<T>(object sender, DataReceivedEventArgs<T> args) where T : IOBDData;
-
-        public delegate void RawDataReceivedEventHandler(object sender, RawDataReceivedEventArgs args);
-        public event RawDataReceivedEventHandler RawDataReceived;
-
-        #endregion
-
-        #region Constructors
-
-        public ELM327(ISerialConnection connection, IOBDLogger logger = null)
-            : base(connection, logger: logger)
-        { }
-
-        #endregion
-
-        #region Methods
-
-        public override async Task InitializeAsync()
-        {
-            await base.InitializeAsync();
-            InternalInitialize();
-        }
-
-        public override void Initialize()
-        {
-            base.Initialize();
-            InternalInitialize();
-        }
-
-        private void InternalInitialize()
-        {
-            Logger?.WriteLine("Initializing ...", OBDLogLevel.Debug);
-
-            try
-            {
-                Logger?.WriteLine("Resetting Device ...", OBDLogLevel.Debug);
-                SendCommand(ATCommand.ResetDevice);
-
-                Logger?.WriteLine("Turning Echo Off ...", OBDLogLevel.Debug);
-                SendCommand(ATCommand.EchoOff);
-
-                Logger?.WriteLine("Turning Linefeeds Off ...", OBDLogLevel.Debug);
-                SendCommand(ATCommand.LinefeedsOff);
-
-                Logger?.WriteLine("Turning Headers Off ...", OBDLogLevel.Debug);
-                SendCommand(ATCommand.HeadersOff);
-
-                Logger?.WriteLine("Turning Spaced Off ...", OBDLogLevel.Debug);
-                SendCommand(ATCommand.PrintSpacesOff);
-
-                Logger?.WriteLine("Setting the Protocol to 'Auto' ...", OBDLogLevel.Debug);
-                SendCommand(ATCommand.SetProtocolAuto);
-
-                WaitQueue();
-            }
-            // DarthAffe 21.02.2017: This seems to happen sometimes, i don't know why - just retry.
-            catch
-            {
-                Logger?.WriteLine("Failed to initialize the device!", OBDLogLevel.Error);
-                throw;
-            }
-        }
-
-        /// <summary>
-        /// Sends the AT command.
-        /// </summary>
-        /// <param name="command">The command.</param>
-        public virtual void SendCommand(ATCommand command) => SendCommand(command.Command);
-
-        /// <summary>
-        /// Requests the data and calls the handler
-        /// </summary>
-        /// <typeparam name="T"></typeparam>
-        public virtual void RequestData<T>()
-            where T : class, IOBDData, new()
-        {
-            Logger?.WriteLine("Requesting Type " + typeof(T).Name + " ...", OBDLogLevel.Debug);
-
-            byte pid = ResolvePid<T>();
-            RequestData(pid);
-        }
-
-        /// <summary>
-        /// Request data based on a pid
-        /// </summary>
-        /// <param name="pid">The pid of the requested data</param>
-        public virtual void RequestData(byte pid)
-        {
-            Logger?.WriteLine("Requesting PID " + pid.ToString("X2") + " ...", OBDLogLevel.Debug);
-            SendCommand(((byte)Mode).ToString("X2") + pid.ToString("X2"));
-        }
-
-        /// <summary>
-        /// Requests the data asynchronous and return the data when available
-        /// </summary>
-        /// <typeparam name="T"></typeparam>
-        /// <returns></returns>
-        public virtual async Task<T> RequestDataAsync<T>()
-            where T : class, IOBDData, new()
-        {
-            Logger?.WriteLine("Requesting Type " + typeof(T).Name + " ...", OBDLogLevel.Debug);
-            byte pid = ResolvePid<T>();
-            return await RequestDataAsync(pid) as T;
-        }
-
-        /// <summary>
-        /// Requests the data asynchronous and return the data when available
-        /// </summary>
-        /// <typeparam name="T"></typeparam>
-        /// <returns></returns>
-        public virtual async Task<IOBDData> RequestDataAsync(Type type)
-        {
-            Logger?.WriteLine("Requesting Type " + type.Name + " ...", OBDLogLevel.Debug);
-            byte pid = ResolvePid(type);
-            return await RequestDataAsync(pid) as IOBDData;
-        }
-
-        /// <summary>
-        /// Request data based on a pid
-        /// </summary>
-        /// <param name="pid">The pid of the requested data</param>
-        public virtual async Task<object> RequestDataAsync(byte pid)
-        {
-            Logger?.WriteLine("Requesting PID " + pid.ToString("X2") + " ...", OBDLogLevel.Debug);
-            CommandResult result = SendCommand(((byte)Mode).ToString("X2") + pid.ToString("X2"));
-
-            await result.WaitHandle.WaitAsync();
-            return result.Result;
-        }
-
-        protected override object ProcessMessage(string message)
-        {
-            if (message == null) return null;
-
-            DateTime timestamp = DateTime.Now;
-
-            RawDataReceived?.Invoke(this, new RawDataReceivedEventArgs(message, timestamp));
-
-            if (message.Length > 4)
-            {
-                // DarthAffe 15.08.2020: Splitted messages are prefixed with 0: (first chunk) and 1: (second chunk)
-                // DarthAffe 15.08.2020: They also seem to be always preceded by a '009'-message, but since that's to short to be processed it should be safe to ignore.
-                // DarthAffe 15.08.2020: Since that behavior isn't really documented (at least I wasn't able to find it) that's all trial and error and might not work for all pids with long results.
-                if (message[1] == ':')
-                {
-                    if (message[0] == '0')
-                        MessageChunk = message.Substring(2, message.Length - 2);
-                    else if (message[0] == '1')
-                    {
-                        string fullMessage = MessageChunk + message.Substring(2, message.Length - 2);
-                        MessageChunk = null;
-                        return ProcessMessage(fullMessage);
-                    }
-                }
-                else if (message[0] == '4')
-                {
-                    byte mode = (byte)message[1].GetHexVal();
-                    if (mode == (byte)Mode)
-                    {
-                        byte pid = (byte)message.Substring(2, 2).GetHexVal();
-                        if (DataTypeCache.TryGetValue(pid, out Type dataType))
-                        {
-                            IOBDData obdData = (IOBDData)Activator.CreateInstance(dataType);
-                            obdData.Load(message.Substring(4, message.Length - 4));
-
-                            if (DataReceivedEventHandlers.TryGetValue(dataType, out IDataEventManager dataEventManager))
-                                dataEventManager.RaiseEvent(this, obdData, timestamp);
-
-                            if (DataReceivedEventHandlers.TryGetValue(typeof(IOBDData), out IDataEventManager genericDataEventManager))
-                                genericDataEventManager.RaiseEvent(this, obdData, timestamp);
-
-                            return obdData;
-                        }
-                    }
-                }
-            }
-            return null;
-        }
-
-        protected virtual byte ResolvePid<T>()
-            where T : class, IOBDData, new()
-            => ResolvePid(typeof(T));
-
-        protected virtual byte ResolvePid(Type type)
-        {
-            if (!PidCache.TryGetValue(type, out byte pid))
-                pid = AddToPidCache(type);
-
-            return pid;
-        }
-
-        public virtual byte AddToPidCache<T>()
-            where T : class, IOBDData, new() => AddToPidCache(typeof(T));
-
-        protected virtual byte AddToPidCache(Type obdDataType)
-        {
-            IOBDData data = (IOBDData)Activator.CreateInstance(obdDataType);
-            if (data == null) throw new ArgumentException("Has to implement IOBDData", nameof(obdDataType));
-
-            byte pid = data.PID;
-
-            PidCache.Add(obdDataType, pid);
-            DataTypeCache.Add(pid, obdDataType);
-
-            return pid;
-        }
-
-        /// <summary>
-        /// YOU SHOULDN'T NEED THIS METHOD!
-        /// 
-        /// You should only use this method if you're requesting data by pid instead of the <see cref="RequestData{T}"/>-method.
-        /// 
-        /// Initializes the PID-Cache with all IOBDData-Types contained in OBD.NET.
-        /// You can add additional ones with <see cref="AddToPidCache{T}"/>.
-        /// </summary>
-        public virtual void InitializePidCache()
-        {
-            TypeInfo iobdDataInfo = typeof(IOBDData).GetTypeInfo();
-            foreach (TypeInfo obdDataType in iobdDataInfo.Assembly.DefinedTypes.Where(t => t.IsClass && !t.IsAbstract && iobdDataInfo.IsAssignableFrom(t)))
-                AddToPidCache(obdDataType.AsType());
-        }
-
-        public override void Dispose() => Dispose(true);
-
-        public void Dispose(bool sendCloseProtocol)
-        {
-            try
-            {
-                if (sendCloseProtocol)
-                    SendCommand(ATCommand.CloseProtocol);
-            }
-            catch { /* Well at least we tried ... */ }
-
-            DataReceivedEventHandlers.Clear();
-
-            base.Dispose();
-        }
-
-        public void SubscribeDataReceived<T>(DataReceivedEventHandler<T> eventHandler) where T : IOBDData
-        {
-            if (!DataReceivedEventHandlers.TryGetValue(typeof(T), out IDataEventManager eventManager))
-                DataReceivedEventHandlers.Add(typeof(T), (eventManager = new GenericDataEventManager<T>()));
-
-            ((GenericDataEventManager<T>)eventManager).DataReceived += eventHandler;
-        }
-
-        public void UnsubscribeDataReceived<T>(DataReceivedEventHandler<T> eventHandler) where T : IOBDData
-        {
-            if (DataReceivedEventHandlers.TryGetValue(typeof(T), out IDataEventManager eventManager))
-                ((GenericDataEventManager<T>)eventManager).DataReceived -= eventHandler;
-        }
-
-        #endregion
-    }
->>>>>>> 2eabc695
 }